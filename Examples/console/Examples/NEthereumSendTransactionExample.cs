--- conflicted
+++ resolved
@@ -15,8 +15,14 @@
     {
         public static readonly string PROJECT_ID = "r84TUAUGeuaW5xbzrivZfxqmhAkuMUQl";
         
-       
-        [Function("deposit")]
+        [Function("deposit", "bool")]
+        public class WEthDepositFunction : FunctionMessage
+        {
+            [Parameter("uint256", "payableAmount")]
+            public BigInteger EthAmount { get; set; }
+        }
+        
+        [Function("deposit", "bool")]
         public class DepositFunction : FunctionMessage
         {
         }
@@ -41,7 +47,7 @@
 
             var client = new WalletConnect(clientMeta);
 
-            var rpcEndpoint = "https://speedy-nodes-nyc.moralis.io/43da779de2c2508fd7117ab6/bsc/testnet/";// + PROJECT_ID;
+            var rpcEndpoint = "https://eth-mainnet.alchemyapi.io/v2/" + PROJECT_ID;
             
             Console.WriteLine("Connect using the following URL");
             Console.WriteLine(client.URI);
@@ -51,35 +57,26 @@
             Console.WriteLine("The account " + client.Accounts[0] + " has connected!");
 
             Console.WriteLine("Using RPC endpoint " + rpcEndpoint + " as the fallback RPC endpoint");
-
+            
             //We use an External Account so we can sign transactions
             var web3 = client.BuildWeb3(new Uri(rpcEndpoint)).AsWalletAccount(true);
 
             var firstAccount = client.Accounts[0];
-            var contractAddress = "0x9e0575D1e280D97b63A3021Eb335B6D48b0C6cc3";
 
-            Console.WriteLine($"Signing test transactions from {firstAccount}");
+            var secondAccount = "0x78F7911996e6803f26e180d21d78949f0fa386EA";
+
+            Console.WriteLine("Sending test transactions from " + firstAccount + " to " + secondAccount);
             
-            var depositHandler = web3.Eth.GetContractTransactionHandler<DepositFunction>();
-            var deposit = new DepositFunction()
+            var transferHandler = web3.Eth.GetContractTransactionHandler<WEthDepositFunction>();
+
+            var transfer = new WEthDepositFunction()
             {
-                FromAddress = firstAccount,
-                AmountToSend = 1
+                EthAmount = 1
             };
-<<<<<<< HEAD
-            var signedTransaction = await depositHandler.SignTransactionAsync(contractAddress, deposit);
-            
-            Console.WriteLine($"Signed Transaction: {signedTransaction}");
-
-            var result = await web3.Eth.Transactions.SendRawTransaction.SendRequestAsync(signedTransaction);
-            Console.WriteLine($"Sent Transaction: {result}");
-
-=======
             var transactionReceipt = await transferHandler.SendRequestAndWaitForReceiptAsync(firstAccount, transfer);
             
             Console.WriteLine(transactionReceipt);
             
->>>>>>> 1efa1fab
             await client.Disconnect();
         }
     }
